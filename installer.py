--- conflicted
+++ resolved
@@ -236,15 +236,6 @@
     self.__run_command("cabal update")
     self.__run_command("cabal install yesod persistent-mysql")
 
-<<<<<<< HEAD
-    ##############################
-    # Snap
-    ##############################
-    self.__run_command("cabal update")
-    self.__run_command("cabal install HDBC HDBC-mysql MonadCatchIO-transformers configurator json snap-core snap-server resource-pool")
-
-=======
->>>>>>> 31a94ae0
     ##############################################################
     #
     # System Tools
