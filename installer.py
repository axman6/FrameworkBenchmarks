import subprocess
import os
import time

class Installer:

  ############################################################
  # install_software
  ############################################################
  def install_software(self):
    if self.benchmarker.install == 'all' or self.benchmarker.install == 'server':
        self.__install_server_software()

    if self.benchmarker.install == 'all' or self.benchmarker.install == 'client':
        self.__install_client_software()
  ############################################################
  # End install_software
  ############################################################

  ############################################################
  # __install_server_software
  ############################################################
  def __install_server_software(self):
    #######################################
    # Prerequisites
    #######################################
    self.__run_command("sudo apt-get update", True)
    self.__run_command("sudo apt-get upgrade", True)
    self.__run_command("sudo apt-get install build-essential libpcre3 libpcre3-dev libpcrecpp0 libssl-dev zlib1g-dev python-software-properties unzip git-core libcurl4-openssl-dev libbz2-dev libmysqlclient-dev mongodb-clients libreadline6-dev libyaml-dev libsqlite3-dev sqlite3 libxml2-dev libxslt-dev libgdbm-dev ncurses-dev automake libffi-dev htop libtool bison libevent-dev libgstreamer-plugins-base0.10-0 libgstreamer0.10-0 liborc-0.4-0 libwxbase2.8-0 libwxgtk2.8-0 libgnutls-dev libjson0-dev libmcrypt-dev libicu-dev cmake gettext curl", True)
    self.__run_command("sudo add-apt-repository ppa:ubuntu-toolchain-r/test", True)
    self.__run_command("sudo apt-get update", True)
    self.__run_command("sudo apt-get install gcc-4.8 g++-4.8", True)

    self.__run_command("cp ../config/benchmark_profile ../../.bash_profile")
    self.__run_command("sudo sh -c \"echo '*               -    nofile          8192' >> /etc/security/limits.conf\"")

    #######################################
    # Languages
    #######################################

    #
    # Dart
    #
    self.__run_command("curl https://storage.googleapis.com/dart-editor-archive-integration/latest/dartsdk-linux-64.tar.gz | tar xvz")

    #
    # Erlang
    #
    self.__run_command("sudo cp ../config/erlang.list /etc/apt/sources.list.d/erlang.list")
    self.__run_command("wget -O - http://binaries.erlang-solutions.com/debian/erlang_solutions.asc | sudo apt-key add -")
    self.__run_command("sudo apt-get update")
    self.__run_command("sudo apt-get install esl-erlang", True)

    #
    # Python
    #

    self.__run_command("curl -L http://bitbucket.org/pypy/pypy/downloads/pypy-2.0-linux64.tar.bz2 | tar xvj")
    self.__run_command("curl http://www.python.org/ftp/python/2.7.4/Python-2.7.4.tgz | tar xvz")
    self.__run_command("./configure", cwd="Python-2.7.4")
    self.__run_command("make -j", cwd="Python-2.7.4")
    self.__run_command("sudo make install", cwd="Python-2.7.4")
    self.__run_command("curl https://pypi.python.org/packages/source/d/distribute/distribute-0.6.38.tar.gz | tar xvz")
    # run pypy before python. (`setup.py install` fails after `sudo setup.py install`)
    self.__run_command("../pypy-2.0/bin/pypy setup.py install", cwd="distribute-0.6.38")
    self.__run_command("sudo python setup.py install", cwd="distribute-0.6.38")
    self.__run_command("curl https://pypi.python.org/packages/source/p/pip/pip-1.3.1.tar.gz | tar xvz")
    self.__run_command("../pypy-2.0/bin/pypy setup.py install", cwd="pip-1.3.1")
    self.__run_command("sudo python setup.py install", cwd="pip-1.3.1")
    self.__run_command("sudo pip install MySQL-python==1.2.4")
    self.__run_command("sudo pip install simplejson==3.0.7")
    self.__run_command("curl http://initd.org/psycopg/tarballs/PSYCOPG-2-5/psycopg2-2.5.tar.gz | tar xvz")
    self.__run_command("sudo python setup.py install", cwd="psycopg2-2.5")
    self.__run_command("git clone https://github.com/iiilx/django-psycopg2-pool.git")
    self.__run_command("sudo python setup.py install", cwd="django-psycopg2-pool")
    self.__run_command("sudo pip install --upgrade numpy==1.7.1")
    self.__run_command("pypy-2.0/bin/pip install PyMySQL==0.5")

    #
    # nodejs
    #

    self.__run_command("curl http://nodejs.org/dist/v0.10.8/node-v0.10.8-linux-x64.tar.gz | tar xvz")

    #
    # Java
    #

    self.__run_command("sudo apt-get install openjdk-7-jdk", True)
    self.__run_command("sudo apt-get remove --purge openjdk-6-jre openjdk-6-jre-headless", True)

    #
    # Ruby/JRuby
    #

    self.__run_command("curl -L get.rvm.io | bash -s head")
    self.__run_command("echo rvm_auto_reload_flag=2 >> ~/.rvmrc")
    subprocess.call(["bash", "-c", "source ~/.rvm/scripts/'rvm' && rvm install 2.0.0-p0"])
    subprocess.call(["bash", "-c", "source ~/.rvm/scripts/'rvm' && rvm 2.0.0-p0 do gem install bundler"])
    subprocess.call(["bash", "-c", "source ~/.rvm/scripts/'rvm' && rvm install jruby-1.7.4"])
    subprocess.call(["bash", "-c", "source ~/.rvm/scripts/'rvm' && rvm jruby-1.7.4 do gem install bundler"])

    # We need a newer version of jruby-rack
    self.__run_command("git clone git://github.com/jruby/jruby-rack.git")
    subprocess.call(["bash", "-c", "cd installs/jruby-rack && source ~/.rvm/scripts/'rvm' && rvm jruby-1.7.4 do bundle install"])
    subprocess.call(["bash", "-c", "cd installs/jruby-rack && source ~/.rvm/scripts/'rvm' && rvm jruby-1.7.4 do jruby -S bundle exec rake clean gem SKIP_SPECS=true"])
    subprocess.call(["bash", "-c", "cd installs/jruby-rack/target && source ~/.rvm/scripts/'rvm' && rvm jruby-1.7.4 do gem install jruby-rack-1.2.0.SNAPSHOT.gem"])

    #
    # go
    #

    self.__run_command("curl http://go.googlecode.com/files/go1.1.linux-amd64.tar.gz | tar xvz")

    #
    # Perl
    #
<<<<<<< HEAD
    
    # Sometimes this HTTP server returns 404, so retry a few times until it works, but don't retry forever
    tries = 0
    while True:
        self.__run_command("curl http://downloads.activestate.com/ActivePerl/releases/5.16.3.1603/ActivePerl-5.16.3.1603-x86_64-linux-glibc-2.3.5-296746.tar.gz | tar xvz");
        if os.path.exists(os.path.join('installs', 'ActivePerl-5.16.3.1603-x86_64-linux-glibc-2.3.5-296746')):
            break
        tries += 1
        if tries >= 30:
            raise Exception('Could not download ActivePerl after many retries')
        time.sleep(5)

=======

    self.__run_command("curl http://downloads.activestate.com/ActivePerl/releases/5.16.3.1603/ActivePerl-5.16.3.1603-x86_64-linux-glibc-2.3.5-296746.tar.gz | tar xvz");
>>>>>>> 57a1bcbf
    self.__run_command("sudo ./install.sh --license-accepted --prefix /opt/ActivePerl-5.16 --no-install-html", cwd="ActivePerl-5.16.3.1603-x86_64-linux-glibc-2.3.5-296746", send_yes=True)
    self.__run_command("curl -L http://cpanmin.us | perl - --sudo App::cpanminus")
    self.__run_command("cpanm -f -S DBI DBD::mysql Kelp Dancer Mojolicious Kelp::Module::JSON::XS Dancer::Plugin::Database Starman Plack JSON Web::Simple DBD::Pg JSON::XS EV HTTP::Parser::XS Monoceros")

    #
    # php
    #

    self.__run_command("wget --trust-server-names http://www.php.net/get/php-5.4.13.tar.gz/from/us1.php.net/mirror")
    self.__run_command("tar xvf php-5.4.13.tar.gz")
    self.__run_command("./configure --with-pdo-mysql --with-mysql --with-mcrypt --enable-intl --enable-mbstring --enable-fpm --with-fpm-user=www-data --with-fpm-group=www-data", cwd="php-5.4.13")
    self.__run_command("make", cwd="php-5.4.13")
    self.__run_command("sudo make install", cwd="php-5.4.13")
    self.__run_command("printf \"\\n\" | sudo pecl install apc-beta", cwd="php-5.4.13")
    self.__run_command("sudo cp ../config/php.ini /usr/local/lib/php.ini")
    self.__run_command("sudo cp ../config/php-fpm.conf /usr/local/lib/php-fpm.conf")
    self.__run_command("rm php-5.4.13.tar.gz")

    # Composer
    self.__run_command("curl -sS https://getcomposer.org/installer | php -- --install-dir=bin")

    # Phalcon
    self.__run_command("git clone git://github.com/phalcon/cphalcon.git")
    self.__run_command("sudo ./install", cwd="cphalcon/build")

    # YAF
    self.__run_command("sudo pecl install yaf")

    #
    # Haskell
    #

    self.__run_command("sudo apt-get install ghc cabal-install", True)

    #
    # RingoJs
    #
    self.__run_command("wget http://www.ringojs.org/downloads/ringojs_0.9-1_all.deb")
    self.__run_command("sudo apt-get install jsvc", True)
    self.__run_command("sudo dpkg -i ringojs_0.9-1_all.deb", True)
    self.__run_command("rm ringojs_0.9-1_all.deb")

    #
    # Mono
    #
    self.__run_command("git clone git://github.com/mono/mono")
    self.__run_command("git checkout mono-3.0.10", cwd="mono")
    self.__run_command("./autogen.sh --prefix=/usr/local", cwd="mono")
    self.__run_command("make get-monolite-latest", cwd="mono")
    self.__run_command("make EXTERNAL_MCS=${PWD}/mcs/class/lib/monolite/gmcs.exe", cwd="mono")
    self.__run_command("sudo make install", cwd="mono")

    self.__run_command("mozroots --import --sync")

    self.__run_command("git clone git://github.com/mono/xsp")
    self.__run_command("git checkout 3.0", cwd="xsp")
    self.__run_command("./autogen.sh --prefix=/usr/local", cwd="xsp")
    self.__run_command("make", cwd="xsp")
    self.__run_command("sudo make install", cwd="xsp")

    #
    # Nimrod
    #
    self.__run_command("wget http://www.nimrod-code.org/download/nimrod_0.9.2.zip")
    self.__run_command("unzip nimrod_0.9.2.zip")
    self.__run_command("chmod +x build.sh", cwd="nimrod")
    self.__run_command("./build.sh", cwd="nimrod")
    self.__run_command("chmod +x install.sh", cwd="nimrod")
    self.__run_command("sudo ./install.sh /usr/bin", cwd="nimrod")

    #######################################
    # Webservers
    #######################################

    #
    # Nginx
    #
    self.__run_command("curl http://nginx.org/download/nginx-1.4.1.tar.gz | tar xvz")
    self.__run_command("./configure", cwd="nginx-1.4.1")
    self.__run_command("make", cwd="nginx-1.4.1")
    self.__run_command("sudo make install", cwd="nginx-1.4.1")

    #
    # Openresty (nginx with openresty stuff)
    #
    self.__run_command("curl http://openresty.org/download/ngx_openresty-1.2.7.5.tar.gz | tar xvz")
    self.__run_command("./configure --with-luajit", cwd="ngx_openresty-1.2.7.5")
    self.__run_command("make", cwd="ngx_openresty-1.2.7.5")
    self.__run_command("sudo make install", cwd="ngx_openresty-1.2.7.5")

    #
    # Gunicorn
    #

    self.__run_command("sudo easy_install -U 'gunicorn==0.17.4'")
    self.__run_command("sudo pip install --upgrade meinheld")
    self.__run_command("sudo easy_install -U 'eventlet==0.12.1'")
    self.__run_command("sudo pip install --upgrade 'gevent==0.13.8'")

    #
    # Resin
    #

    self.__run_command("sudo cp -r /usr/lib/jvm/java-1.7.0-openjdk-amd64/include /usr/lib/jvm/java-1.7.0-openjdk-amd64/jre/bin/")
    self.__run_command("curl http://www.caucho.com/download/resin-4.0.36.tar.gz | tar xvz")
    self.__run_command("./configure --prefix=`pwd`", cwd="resin-4.0.36")
    self.__run_command("make", cwd="resin-4.0.36")
    self.__run_command("make install", cwd="resin-4.0.36")
    self.__run_command("mv conf/resin.properties conf/resin.properties.orig", cwd="resin-4.0.36")
    self.__run_command("cat ../config/resin.properties > resin-4.0.36/conf/resin.properties")

    ##############################################################
    #
    # Frameworks
    #
    ##############################################################

    ##############################
    # Tornado
    ##############################
    packages = "tornado==3.0.1 motor==0.1 pymongo==2.5"
    self.__run_command("sudo pip install " + packages)
    self.__run_command("pypy-2.0/bin/pip install " + packages)

    ##############################
    # Django
    ##############################
    self.__run_command("curl http://www.djangoproject.com/m/releases/1.4/Django-1.4.tar.gz | tar xvz")
    self.__run_command("sudo rm -rf /usr/local/lib/python2.7/site-packages/django")
    self.__run_command("sudo python setup.py install", cwd="Django-1.4")
    self.__run_command("sudo easy_install -U 'ujson==1.30'")

    ##############################
    # Grails
    ##############################
    self.__run_command("wget http://dist.springframework.org.s3.amazonaws.com/release/GRAILS/grails-2.1.1.zip")
    self.__run_command("unzip -o grails-2.1.1.zip")
    self.__run_command("rm grails-2.1.1.zip")


    ##############################
    # Flask
    ##############################
    packages = "flask==0.9 flask-sqlalchemy==0.16 sqlalchemy==0.8.1 jinja2==2.6 werkzeug==0.8.3"
    self.__run_command("sudo pip install " + packages)
    self.__run_command("pypy-2.0/bin/pip install " + packages)

    ##############################
    # Bottle
    ##############################
    self.__run_command("sudo pip install bottle bottle-sqlalchemy")

    ##############################
    # Play 2
    ##############################
    self.__run_command("wget http://downloads.typesafe.com/play/2.1.2-RC1/play-2.1.2-RC1.zip")
    self.__run_command("unzip -o play-2.1.2-RC1.zip")
    self.__run_command("rm play-2.1.2-RC1.zip")

    ##############################
    # Play 1
    ##############################
    self.__run_command("wget http://downloads.typesafe.com/releases/play-1.2.5.zip")
    self.__run_command("unzip -o play-1.2.5.zip")
    self.__run_command("rm play-1.2.5.zip")
    self.__run_command("mv play-1.2.5/play play-1.2.5/play1")

    # siena
    self.__run_command("play-1.2.5/play1 install siena", send_yes=True)

    ##############################
    # Vert.x
    ##############################
    self.__run_command("curl http://vert-x.github.io/vertx-downloads/downloads/vert.x-1.3.1.final.tar.gz | tar xvz")

    ##############################
    # Yesod
    ##############################
    self.__run_command("cabal update")
    self.__run_command("cabal install yesod persistent-mysql")

    ##############################
    # Jester
    ##############################
    self.__run_command("git clone git://github.com/dom96/jester.git jester/jester")

    ##############################################################
    #
    # System Tools
    #
    ##############################################################

    ##############################
    # Maven
    ##############################
    # self.__run_command("sudo apt-get install maven2", send_yes=True)
    self.__run_command("curl www.us.apache.org/dist/maven/maven-3/3.0.5/binaries/apache-maven-3.0.5-bin.tar.gz | tar xvz")

    ##############################
    # Leiningen
    ##############################
    self.__run_command("mkdir -p bin")
    self.__run_command("wget https://raw.github.com/technomancy/leiningen/stable/bin/lein")
    self.__run_command("mv lein bin/lein")
    self.__run_command("chmod +x bin/lein")
  ############################################################
  # End __install_server_software
  ############################################################

  ############################################################
  # __install_client_software
  ############################################################
  def __install_client_software(self):
    subprocess.call(self.benchmarker.sftp_string(batch_file="config/client_sftp_batch"), shell=True)

    remote_script = """

    ##############################
    # Prerequisites
    ##############################
    yes | sudo apt-get update
    yes | sudo apt-get install build-essential git libev-dev libpq-dev libreadline6-dev postgresql
    sudo sh -c "echo '*               -    nofile          8192' >> /etc/security/limits.conf"

    sudo mkdir -p /ssd
    sudo mkdir -p /ssd/log

    ##############################
    # MySQL
    ##############################
    sudo sh -c "echo mysql-server mysql-server/root_password_again select secret | debconf-set-selections"
    sudo sh -c "echo mysql-server mysql-server/root_password select secret | debconf-set-selections"

    yes | sudo apt-get install mysql-server

    sudo stop mysql
    # use the my.cnf file to overwrite /etc/mysql/my.cnf
    sudo mv /etc/mysql/my.cnf /etc/mysql/my.cnf.orig
    sudo mv my.cnf /etc/mysql/my.cnf

    sudo cp -R -p /var/lib/mysql /ssd/
    sudo cp -R -p /var/log/mysql /ssd/log
    sudo cp usr.sbin.mysqld /etc/apparmor.d/
    sudo /etc/init.d/apparmor reload
    sudo start mysql

    # Insert data
    mysql -uroot -psecret < create.sql

    ##############################
    # Postgres
    ##############################
    sudo useradd benchmarkdbuser -p benchmarkdbpass
    sudo -u postgres psql template1 < create-postgres-database.sql
    sudo -u benchmarkdbuser psql hello_world < create-postgres.sql

    sudo -u postgres -H /etc/init.d/postgresql stop
    sudo mv postgresql.conf /etc/postgresql/9.1/main/postgresql.conf
    sudo mv pg_hba.conf /etc/postgresql/9.1/main/pg_hba.conf

    sudo cp -R -p /var/lib/postgresql/9.1/main /ssd/postgresql
    sudo -u postgres -H /etc/init.d/postgresql start

    ##############################
    # wrk
    ##############################

    git clone https://github.com/wg/wrk.git
    cd wrk
    make
    sudo cp wrk /usr/local/bin
    cd ~

    git clone https://github.com/wg/wrk.git wrk-pipeline
    cd wrk-pipeline
    git checkout pipeline
    make
    sudo cp wrk /usr/local/bin/wrk-pipeline
    cd ~

    ##############################
    # MongoDB
    ##############################
    sudo apt-key adv --keyserver hkp://keyserver.ubuntu.com:80 --recv 7F0CEB10
    sudo cp 10gen.list /etc/apt/sources.list.d/10gen.list
    sudo apt-get update
    yes | sudo apt-get install mongodb-10gen

    sudo stop mongodb
    sudo mv /etc/mongodb.conf /etc/mongodb.conf.orig
    sudo mv mongodb.conf /etc/mongodb.conf
    sudo cp -R -p /var/lib/mongodb /ssd/
    sudo cp -R -p /var/log/mongodb /ssd/log/
    sudo start mongodb
    """
    p = subprocess.Popen(self.benchmarker.ssh_string.split(" "), stdin=subprocess.PIPE)
    p.communicate(remote_script)

  ############################################################
  # End __parse_results
  ############################################################

  ############################################################
  # __run_command
  ############################################################
  def __run_command(self, command, send_yes=False, cwd=None):
    try:
      cwd = os.path.join(self.install_dir, cwd)
    except AttributeError:
      cwd = self.install_dir

    if send_yes:
      subprocess.Popen(command, shell=True, stdin=subprocess.PIPE, cwd=cwd).communicate("yes")
    else:
      subprocess.call(command, shell=True, cwd=cwd)
  ############################################################
  # End __run_command
  ############################################################

  ############################################################
  # __init__(benchmarker)
  ############################################################
  def __init__(self, benchmarker):
    self.benchmarker = benchmarker
    self.install_dir = "installs"

    try:
      os.mkdir(self.install_dir)
    except OSError:
      pass
  ############################################################
  # End __init__
  ############################################################
<|MERGE_RESOLUTION|>--- conflicted
+++ resolved
@@ -115,7 +115,6 @@
     #
     # Perl
     #
-<<<<<<< HEAD
     
     # Sometimes this HTTP server returns 404, so retry a few times until it works, but don't retry forever
     tries = 0
@@ -128,10 +127,6 @@
             raise Exception('Could not download ActivePerl after many retries')
         time.sleep(5)
 
-=======
-
-    self.__run_command("curl http://downloads.activestate.com/ActivePerl/releases/5.16.3.1603/ActivePerl-5.16.3.1603-x86_64-linux-glibc-2.3.5-296746.tar.gz | tar xvz");
->>>>>>> 57a1bcbf
     self.__run_command("sudo ./install.sh --license-accepted --prefix /opt/ActivePerl-5.16 --no-install-html", cwd="ActivePerl-5.16.3.1603-x86_64-linux-glibc-2.3.5-296746", send_yes=True)
     self.__run_command("curl -L http://cpanmin.us | perl - --sudo App::cpanminus")
     self.__run_command("cpanm -f -S DBI DBD::mysql Kelp Dancer Mojolicious Kelp::Module::JSON::XS Dancer::Plugin::Database Starman Plack JSON Web::Simple DBD::Pg JSON::XS EV HTTP::Parser::XS Monoceros")
