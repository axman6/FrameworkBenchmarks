# Phalcon PHP Benchmarking Test

This is the Phalcon PHP portion of a [benchmarking test suite](../) comparing a variety of web development platforms.

### JSON Encoding Test
Uses the PHP standard [JSON encoder](http://www.php.net/manual/en/function.json-encode.php).

* [JSON test controller](app/controllers/BenchController.php)


### Data-Store/Database Mapping Test
Uses the built-in ORM/ODM of Phalcon PHP

* MySQL: [DB test controller](app/controllers/BenchController.php)
* MongoDB: [DB test controller](app/controllers/MongobenchController.php)

### Template Test
Uses Phalcons template engine 'Volt'

* [Template test controller](app/controllers/BenchController.php)


## Infrastructure Software Versions
The tests were run with:

* [Phalcon 1.0.0](http://phalconphp.com/)
* [PHP Version 5.4.13](http://www.php.net/) with FPM, APC and Phalcon extension
* [nginx 1.4.0](http://nginx.org/)
* [MySQL 5.5.29](https://dev.mysql.com/)
* [MongoDB 2.4.8](https://mongodb.org/)

## Test URLs
### JSON Encoding Test

http://localhost/json

### Data-Store/Database Mapping Test

MySQL: http://localhost/db
MongoDB: http://localhost/mongodb/db

### Variable Query Test
    
MySQL: http://localhost/db?queries=2
MongoDB: http://localhost/mongodb/db?queries=2

### Update Test
    
MySQL: http://localhost/update

<<<<<<< HEAD
http://localhost/fortunes

### Plaintext Test

http://localhost/plaintext
=======
### Fortunes Test
    
MySQL: http://localhost/fortunes
MongoDB: http://localhost/mongodb/fortunes
>>>>>>> 3c3e105e
<|MERGE_RESOLUTION|>--- conflicted
+++ resolved
@@ -48,15 +48,13 @@
     
 MySQL: http://localhost/update
 
-<<<<<<< HEAD
 http://localhost/fortunes
 
 ### Plaintext Test
 
 http://localhost/plaintext
-=======
+
 ### Fortunes Test
     
 MySQL: http://localhost/fortunes
-MongoDB: http://localhost/mongodb/fortunes
->>>>>>> 3c3e105e
+MongoDB: http://localhost/mongodb/fortunes