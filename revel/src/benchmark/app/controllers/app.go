--- conflicted
+++ resolved
@@ -113,21 +113,6 @@
 
 	ww := make([]World, queries)
 	for i := 0; i < queries; i++ {
-<<<<<<< HEAD
-		go func(i int) {
-			err := worldStatement.QueryRow(rand.Intn(WorldRowCount)+1).
-				Scan(&ww[i].Id, &ww[i].RandomNumber)
-			if err != nil {
-				revel.ERROR.Fatalf("Error scanning world row: %v", err)
-			}
-			ww[i].RandomNumber = uint16(rand.Intn(WorldRowCount) + 1)
-			_, err = updateStatement.Exec(ww[i].RandomNumber, ww[i].Id)
-			if err != nil {
-				revel.ERROR.Fatalf("Error updating world row: %v", err)
-			}
-			wg.Done()
-		}(i)
-=======
 		err := worldStatement.QueryRow(rand.Intn(WorldRowCount)+1).
 			Scan(&ww[i].Id, &ww[i].RandomNumber)
 		if err != nil {
@@ -135,7 +120,6 @@
 		}
 		ww[i].RandomNumber = uint16(rand.Intn(WorldRowCount) + 1)
 		updateStatement.Exec(ww[i].RandomNumber, ww[i].Id)
->>>>>>> 9d96392f
 	}
 	return c.RenderJson(ww)
 }
