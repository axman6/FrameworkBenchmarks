--- conflicted
+++ resolved
@@ -15,29 +15,17 @@
         <dependency>
             <groupId>io.undertow</groupId>
             <artifactId>undertow-core</artifactId>
-<<<<<<< HEAD
-            <version>1.0.13.Final</version>
-=======
             <version>1.0.14.Final</version>
->>>>>>> 7e4ae50f
         </dependency>
         <dependency>
             <groupId>org.jboss.xnio</groupId>
             <artifactId>xnio-api</artifactId>
-<<<<<<< HEAD
-            <version>3.2.1.Final</version>
-=======
             <version>3.2.2.Final</version>
->>>>>>> 7e4ae50f
         </dependency>
         <dependency>
             <groupId>org.jboss.xnio</groupId>
             <artifactId>xnio-nio</artifactId>
-<<<<<<< HEAD
-            <version>3.2.1.Final</version>
-=======
             <version>3.2.2.Final</version>
->>>>>>> 7e4ae50f
         </dependency>
         <!-- Database drivers -->
         <dependency>
