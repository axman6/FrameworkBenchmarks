--- conflicted
+++ resolved
@@ -3,19 +3,6 @@
   "luminus"
   :dependencies
   [[org.clojure/clojure "1.5.1"]
-<<<<<<< HEAD
-   [lib-noir "0.6.6"]
-   [compojure "1.1.6"]
-   [ring-server "0.3.1"]
-   [selmer "0.5.6"]
-   [com.taoensso/timbre "1.6.0"]
-   [com.postspectacular/rotor "0.1.0"]
-   [com.taoensso/tower "1.5.1"]
-   [markdown-clj "0.9.38"]
-   [org.clojure/java.jdbc "0.3.0-alpha1"]
-   [mysql/mysql-connector-java "5.1.6"]
-   [korma "0.3.0-RC6"]
-=======
    [lib-noir "0.7.9"]
    [compojure "1.1.6"]
    [ring-server "0.3.1"]
@@ -25,7 +12,6 @@
    [com.taoensso/tower "1.5.1"]
    [mysql/mysql-connector-java "5.1.28"]
    [korma "0.3.0-RC5"]
->>>>>>> 01551caa
    [log4j
     "1.2.17"
     :exclusions
@@ -42,11 +28,7 @@
    {:ring
     {:open-browser? false, :stacktraces? false, :auto-reload? false}},
    :dev
-<<<<<<< HEAD
-   {:dependencies [[ring-mock "0.1.5"] [ring/ring-devel "1.1.8"]]}}
-=======
    {:dependencies [[ring-mock "0.1.5"] [ring/ring-devel "1.2.1"]]}}
->>>>>>> 01551caa
   :url
   "http://example.com/FIXME"
   :plugins
