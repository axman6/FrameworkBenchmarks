--- conflicted
+++ resolved
@@ -15,11 +15,7 @@
 echo 'deb http://downloads-distro.mongodb.org/repo/ubuntu-upstart dist 10gen' | sudo tee /etc/apt/sources.list.d/mongodb.list
 
 sudo apt-get -y update
-<<<<<<< HEAD
-sudo apt-get -y -o Dpkg::Options::="--force-confnew" upgrade
-=======
 sudo apt-get -y upgrade -o Dpkg::Options::="--force-confdef" -o Dpkg::Options::="--force-confold"
->>>>>>> 6a4f6532
 
 # WARNING: DONT PUT A SPACE AFTER ANY BACKSLASH OR APT WILL BREAK
 sudo apt-get -y install -o Dpkg::Options::="--force-confdef" -o Dpkg::Options::="--force-confold" \
