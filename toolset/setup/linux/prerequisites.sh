--- conflicted
+++ resolved
@@ -40,12 +40,8 @@
   liborc-0.4-0 libwxbase2.8-0 libwxgtk2.8-0 libgnutls-dev \
   libjson0-dev libmcrypt-dev libicu-dev gettext \
   libpq-dev mlton \
-<<<<<<< HEAD
-  libjemalloc-dev                   `# Needed by lwan at least` \
+  libjemalloc-dev libluajit-5.1-dev `# Needed by lwan at least` \
   libhiredis-dev                    `# Redis client - Needed by ngx_mruby at least` \
-=======
-  libjemalloc-dev libluajit-5.1-dev `# Needed by lwan at least` \
->>>>>>> 3e07e6db
   cloc dstat                        `# Collect resource usage statistics`
 
 # Install gcc-4.8
