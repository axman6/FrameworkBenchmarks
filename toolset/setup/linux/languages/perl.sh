--- conflicted
+++ resolved
@@ -11,13 +11,8 @@
 # compile with optimizations, n.b. this does not turn on debugging
 perl perl-build.pl -DDEBUGGING=-g 5.18.2 perl-$VERSION 2>&1 | tee $IROOT/perl-install.log | awk '{ if (NR%100 == 0) printf "."}'
 
-<<<<<<< HEAD
-fw_get http://cpanmin.us -O cpanminus.pl
+fw_get http://cpanmin.us -o cpanminus.pl
 perl-$VERSION/bin/perl cpanminus.pl --notest --no-man-page App::cpanminus
-=======
-fw_get http://cpanmin.us -o cpanminus.pl
-perl-5.18/bin/perl cpanminus.pl --notest --no-man-page App::cpanminus
->>>>>>> c28f0868
 # Install only a bare-bones of Perl modules
 # Install others in the per-framework install script or cpanfile
 perl-$VERSION/bin/cpanm -f --notest --no-man-page Carton JSON JSON::XS IO::Socket::IP IO::Socket::SSL
