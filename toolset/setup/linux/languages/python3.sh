#!/bin/bash

RETCODE=$(fw_exists ${IROOT}/py3.installed)
[ ! "$RETCODE" == 0 ] || { return 0; }

fw_get http://www.python.org/ftp/python/3.4.2/Python-3.4.2.tar.xz
fw_untar Python-3.4.2.tar.xz
cd Python-3.4.2
<<<<<<< HEAD
./configure --prefix=${IROOT}/py3 --disable-shared --quiet
make -j4 --quiet 2>&1 | tee $IROOT/python3-install.log | awk '{ if (NR%100 == 0) printf "."}'
make install --quiet 2>&1 | tee -a $IROOT/python3-install.log | awk '{ if (NR%100 == 0) printf "."}'
cd ..
=======
./configure --prefix=${IROOT}/py3 --disable-shared --with-computed-gotos --quiet
make -j4 --quiet
make install --quiet
>>>>>>> 3160992e

ln -s ${IROOT}/py3/bin/python3.4m ${IROOT}/py3/bin/python3.4
${IROOT}/py3/bin/python3 -m ensurepip -U
${IROOT}/py3/bin/pip3 install -U setuptools pip

touch ${IROOT}/py3.installed<|MERGE_RESOLUTION|>--- conflicted
+++ resolved
@@ -6,16 +6,10 @@
 fw_get http://www.python.org/ftp/python/3.4.2/Python-3.4.2.tar.xz
 fw_untar Python-3.4.2.tar.xz
 cd Python-3.4.2
-<<<<<<< HEAD
-./configure --prefix=${IROOT}/py3 --disable-shared --quiet
+./configure --prefix=${IROOT}/py3 --disable-shared --with-computed-gotos --quiet
 make -j4 --quiet 2>&1 | tee $IROOT/python3-install.log | awk '{ if (NR%100 == 0) printf "."}'
 make install --quiet 2>&1 | tee -a $IROOT/python3-install.log | awk '{ if (NR%100 == 0) printf "."}'
 cd ..
-=======
-./configure --prefix=${IROOT}/py3 --disable-shared --with-computed-gotos --quiet
-make -j4 --quiet
-make install --quiet
->>>>>>> 3160992e
 
 ln -s ${IROOT}/py3/bin/python3.4m ${IROOT}/py3/bin/python3.4
 ${IROOT}/py3/bin/python3 -m ensurepip -U
