#!/usr/bin/env perl
use Mojolicious::Lite;
use DBI;

<<<<<<< HEAD
plugin 'database', {
    dsn      => 'dbi:mysql:dbname=hello_world;host=localhost',
    username => 'benchmarkdbuser',
    password => 'benchmarkdbpass'
};
=======
my $dsn = "dbi:mysql:database=hello_world;host=localhost;port=3306";
my $dbh = DBI->connect( $dsn, 'benchmarkdbuser', 'benchmarkdbpass', {} );
my $sth = $dbh->prepare("SELECT * FROM World where id = ?");
>>>>>>> bc9ad3b5

get '/json' => sub {
    my $self = shift;
    $self->render( json => { message => 'Hello, world!' } );
};

get '/db' => sub {
    my $self = shift;
    my $queries = $self->param('queries') || 1;
    my @response;
    for ( 1 .. $queries ) {
        my $id = int rand 10000 + 1;
        $sth->execute($id);
        if ( my $row = $sth->fetchrow_hashref ) {
            push @response,
              { id => $id, randomNumber => $row->{randomnumber} };
        }
    }
    $self->render( json => \@response );
};

app->start;<|MERGE_RESOLUTION|>--- conflicted
+++ resolved
@@ -2,17 +2,9 @@
 use Mojolicious::Lite;
 use DBI;
 
-<<<<<<< HEAD
-plugin 'database', {
-    dsn      => 'dbi:mysql:dbname=hello_world;host=localhost',
-    username => 'benchmarkdbuser',
-    password => 'benchmarkdbpass'
-};
-=======
 my $dsn = "dbi:mysql:database=hello_world;host=localhost;port=3306";
 my $dbh = DBI->connect( $dsn, 'benchmarkdbuser', 'benchmarkdbpass', {} );
 my $sth = $dbh->prepare("SELECT * FROM World where id = ?");
->>>>>>> bc9ad3b5
 
 get '/json' => sub {
     my $self = shift;
@@ -28,7 +20,7 @@
         $sth->execute($id);
         if ( my $row = $sth->fetchrow_hashref ) {
             push @response,
-              { id => $id, randomNumber => $row->{randomnumber} };
+              { id => $id, randomNumber => $row->{randomNumber} };
         }
     }
     $self->render( json => \@response );
