--- conflicted
+++ resolved
@@ -1,14 +1,8 @@
 <?php
 //
 // 6. Plaintext Test
-<<<<<<< HEAD
 //
 
-function main() {
-  header('Content-Type: text/plain; charset=utf-8');
-  echo 'Hello, World!';
-}
-=======
 require_once dirname(__FILE__).'/once.php.inc';
 
 function main() {
@@ -16,5 +10,4 @@
     $b->bench_plaintext();
 }
 
->>>>>>> b60c6d59
 main();