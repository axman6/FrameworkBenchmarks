--- conflicted
+++ resolved
@@ -41,11 +41,7 @@
 
         if queries == 0:
             random_id = random.randint(1, 10000)
-<<<<<<< HEAD
             world = yield motor.Op(db.World.find_one, random_id)
-=======
-            world = yield motor.Op(db.world.find_one, random_id)
->>>>>>> 19519180
             # Get first postion on arguments, and so first postion in mongo return
             world['id'] = world.pop('_id')
             response = json.dumps(world)
@@ -53,11 +49,7 @@
             worlds = []
             for i in xrange(int(queries)):
                 random_id = random.randint(1, 10000)
-<<<<<<< HEAD
                 world = yield motor.Op(db.World.find_one, random_id)
-=======
-                world = yield motor.Op(db.world.find_one, random_id)
->>>>>>> 19519180
                 # Get first postion on arguments, and so first postion in mongo return
                 world['id'] = world.pop('_id')
                 worlds.append(world)
