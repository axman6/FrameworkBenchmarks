package app.db;

import java.beans.PropertyVetoException;
import java.sql.Connection;
import java.sql.PreparedStatement;
import java.sql.ResultSet;
import java.sql.SQLException;
import java.util.ArrayList;
import java.util.List;

import javax.sql.DataSource;

import net.javapla.jawn.core.database.DatabaseConnection;
import net.javapla.jawn.core.exceptions.InitException;
import app.models.Fortune;
import app.models.World;

import com.google.inject.Inject;
import com.google.inject.Singleton;

@Singleton
public class DbManager {

    private DataSource source;

    @Inject
    public DbManager(DatabaseConnection spec) throws ClassNotFoundException, SQLException, PropertyVetoException {
        if (spec == null) throw new InitException("DatabaseConnection is null");
        
<<<<<<< HEAD
        source = spec;//.createDataSource();
=======
        source = spec;
>>>>>>> 3f360877
    }
    
    public World getWorld(int id) {
        try (Connection connection = source.getConnection()) {
            PreparedStatement statement = connection.prepareStatement("SELECT id, randomNumber FROM World WHERE id = ?");
            statement.setInt(1, id);
            try (ResultSet set = statement.executeQuery()) {
                if (!set.next()) return null;
                
                return new World(set.getInt(1), set.getInt(2));
            }
        } catch (SQLException e) {
            return null;
        }
    }
    
    public boolean updateWorlds(World[] worlds) {
        try (Connection connection = source.getConnection()) {
            PreparedStatement update = connection.prepareStatement("UPDATE World SET randomNumber = ? WHERE id= ?");
            for (World world : worlds) {
                update.setInt(1, world.randomNumber);
                update.setInt(2, world.id);
                update.addBatch();
            }
            update.executeBatch();
            return true;
        } catch (SQLException e) {
            return false;
        }
    }
    
    public List<Fortune> fetchAllFortunes() {
        List<Fortune> list = new ArrayList<>();
        try (Connection connection = source.getConnection()) {
            PreparedStatement fetch = connection.prepareStatement("SELECT id, message FROM Fortune");
            ResultSet set = fetch.executeQuery();
            while (set.next()) {
                list.add(new Fortune(set.getInt(1), escape(set.getString(2))));
            }
        } catch (SQLException ignore) { }
        return list;
    }
    
    private static final String escape(String html) {
        StringBuilder bob = new StringBuilder();
        char[] arr = html.toCharArray();
        for (char c : arr) {
            switch(c) {
            case '<':
                bob.append("&lt;");
                break;
            case '>':
                bob.append("&gt;");
                break;
            case '&':
                bob.append("&amp;");
                break;
            case '"':
                bob.append("&quot;");
                break;
            default:
                bob.append(c);
            }
        }
        return bob.toString();
    }
}<|MERGE_RESOLUTION|>--- conflicted
+++ resolved
@@ -27,11 +27,7 @@
     public DbManager(DatabaseConnection spec) throws ClassNotFoundException, SQLException, PropertyVetoException {
         if (spec == null) throw new InitException("DatabaseConnection is null");
         
-<<<<<<< HEAD
-        source = spec;//.createDataSource();
-=======
         source = spec;
->>>>>>> 3f360877
     }
     
     public World getWorld(int id) {
