--- conflicted
+++ resolved
@@ -12,26 +12,16 @@
       "classification": "Fullstack",
       "database": "MySQL",
       "framework": "symfony2",
-<<<<<<< HEAD
       "language": "PHP",
       "flavor": "PHP5",
       "orm": "Full",
       "platform": "None",
-=======
-      "language": "PHP5",
-      "orm": "Full",
-      "platform": "PHP5-FPM",
->>>>>>> 0aeacfbb
       "webserver": "nginx",
       "os": "Linux",
       "database_os": "Linux",
       "display_name": "symfony2",
       "notes": "",
-<<<<<<< HEAD
       "versus": "php-php5"
-=======
-      "versus": "php5"
->>>>>>> 0aeacfbb
     },
     "php-templates": {
       "setup_file": "setup",
@@ -41,26 +31,16 @@
       "classification": "Fullstack",
       "database": "MySQL",
       "framework": "symfony2",
-<<<<<<< HEAD
       "language": "PHP",
       "flavor": "PHP5",
       "orm": "Full",
       "platform": "None",
-=======
-      "language": "PHP5",
-      "orm": "Full",
-      "platform": "PHP5-FPM",
->>>>>>> 0aeacfbb
       "webserver": "nginx",
       "os": "Linux",
       "database_os": "Linux",
       "display_name": "symfony2",
       "notes": "",
-<<<<<<< HEAD
       "versus": "php-php5"
-=======
-      "versus": "php5"
->>>>>>> 0aeacfbb
     },
     "raw": {
       "setup_file": "setup",
@@ -72,26 +52,16 @@
       "classification": "Fullstack",
       "database": "MySQL",
       "framework": "symfony2",
-<<<<<<< HEAD
       "language": "PHP",
       "flavor": "PHP5",
       "orm": "Raw",
       "platform": "None",
-=======
-      "language": "PHP5",
-      "orm": "Raw",
-      "platform": "PHP5-FPM",
->>>>>>> 0aeacfbb
       "webserver": "nginx",
       "os": "Linux",
       "database_os": "Linux",
       "display_name": "symfony2",
       "notes": "",
-<<<<<<< HEAD
       "versus": "php-php5"
-=======
-      "versus": "php5"
->>>>>>> 0aeacfbb
     },
     "hhvm": {
       "setup_file": "setup_hhvm",
@@ -104,18 +74,11 @@
       "classification": "Fullstack",
       "database": "MySQL",
       "framework": "symfony2",
-<<<<<<< HEAD
       "language": "PHP",
       "flavor": "HHVM",
       "orm": "Full",
       "platform": "None",
       "webserver": "nginx",
-=======
-      "language": "PHP5",
-      "orm": "Full",
-      "platform": "hhvm",
-      "webserver": "hhvm",
->>>>>>> 0aeacfbb
       "os": "Linux",
       "database_os": "Linux",
       "display_name": "symfony2-hhvm",
