--- conflicted
+++ resolved
@@ -11,7 +11,6 @@
       "approach": "Realistic",
       "classification": "Platform",
       "database": "MySQL",
-<<<<<<< HEAD
       "framework": "None",
       "language": "PHP",
       "flavor": "PHP7",
@@ -21,16 +20,6 @@
       "os": "Linux",
       "database_os": "Linux",
       "display_name": "PHP",
-=======
-      "framework": "php",
-      "language": "PHP7",
-      "orm": "Full",
-      "platform": "PHP7-FPM",
-      "webserver": "nginx",
-      "os": "Linux",
-      "database_os": "Linux",
-      "display_name": "php7",
->>>>>>> 0aeacfbb
       "notes": "",
       "versus": "php7"
     },
@@ -44,24 +33,15 @@
       "approach": "Realistic",
       "classification": "Platform",
       "database": "MySQL",
-<<<<<<< HEAD
       "framework": "None",
       "language": "PHP",
       "flavor": "PHP7",
-=======
-      "framework": "php",
-      "language": "PHP7",
->>>>>>> 0aeacfbb
       "orm": "Raw",
       "platform": "None",
       "webserver": "nginx",
       "os": "Linux",
       "database_os": "Linux",
-<<<<<<< HEAD
       "display_name": "PHP-raw",
-=======
-      "display_name": "php7",
->>>>>>> 0aeacfbb
       "notes": "",
       "versus": "php7"
     },
@@ -79,11 +59,7 @@
       "language": "PHP",
       "flavor": "PHP5",
       "orm": "Full",
-<<<<<<< HEAD
       "platform": "None",
-=======
-      "platform": "PHP5-FPM",
->>>>>>> 0aeacfbb
       "webserver": "nginx",
       "os": "Linux",
       "database_os": "Linux",
@@ -105,21 +81,13 @@
       "language": "PHP",
       "flavor": "PHP5",
       "orm": "Raw",
-<<<<<<< HEAD
       "platform": "None",
-=======
-      "platform": "PHP5-FPM",
->>>>>>> 0aeacfbb
       "webserver": "nginx",
       "os": "Linux",
       "database_os": "Linux",
       "display_name": "PHP-raw",
       "notes": "",
-<<<<<<< HEAD
       "versus": "php-php5"
-=======
-      "versus": "php5"
->>>>>>> 0aeacfbb
     }
   }]
 }