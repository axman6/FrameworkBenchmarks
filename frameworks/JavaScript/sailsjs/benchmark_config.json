{
  "framework": "sailsjs",
  "tests": [{
    "default": {
      "setup_file": "setup",
      "json_url": "/json",
      "db_url": "/mysql/db",
      "query_url": "/mysql/queries?queries=",
      "fortune_url": "/mysql/fortunes",
      "update_url": "/mysql/updates?queries=",
      "plaintext_url": "/plaintext",
      "port": 8080,
      "approach": "Realistic",
      "classification": "Fullstack",
      "database": "None",
      "framework": "sailsjs",
      "language": "JavaScript",
<<<<<<< HEAD
      "orm": "raw",
=======
      "orm": "Micro",
      "platform": "nodejs",
      "webserver": "None",
      "os": "Linux",
      "database_os": "Linux",
      "display_name": "Sails.js",
      "notes": "",
      "versus": "node"
    },
    "postgres": {
      "setup_file": "setup",
      "db_url": "/postgres/db",
      "query_url": "/postgres/queries?queries=",
      "fortune_url": "/postgres/fortunes",
      "update_url": "/postgres/updates?queries=",
      "port": 8080,
      "approach": "Realistic",
      "classification": "Fullstack",
      "database": "Postgres",
      "framework": "sailsjs",
      "language": "JavaScript",
      "orm": "Full",
      "platform": "nodejs",
      "webserver": "None",
      "os": "Linux",
      "database_os": "Linux",
      "display_name": "Sails.js",
      "notes": "",
      "versus": "node"
    },
    "redis": {
      "setup_file": "setup",
      "db_url": "/hiredis/db",
      "query_url": "/hiredis/queries?queries=",
      "fortune_url": "/hiredis/fortunes",
      "update_url": "/hiredis/updates?queries=",
      "port": 8080,
      "approach": "Realistic",
      "classification": "Fullstack",
      "database": "Redis",
      "framework": "sailsjs",
      "language": "JavaScript",
      "orm": "Full",
>>>>>>> 0c67031d
      "platform": "nodejs",
      "webserver": "None",
      "os": "Linux",
      "database_os": "Linux",
      "display_name": "Sails.js",
      "notes": "",
      "versus": "node"
    }
  }]
}<|MERGE_RESOLUTION|>--- conflicted
+++ resolved
@@ -15,9 +15,6 @@
       "database": "None",
       "framework": "sailsjs",
       "language": "JavaScript",
-<<<<<<< HEAD
-      "orm": "raw",
-=======
       "orm": "Micro",
       "platform": "nodejs",
       "webserver": "None",
@@ -61,7 +58,6 @@
       "framework": "sailsjs",
       "language": "JavaScript",
       "orm": "Full",
->>>>>>> 0c67031d
       "platform": "nodejs",
       "webserver": "None",
       "os": "Linux",
